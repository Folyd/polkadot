[package]
name = "polkadot-erasure-coding"
version = "0.8.29"
authors = ["Parity Technologies <admin@parity.io>"]
edition = "2018"

[dependencies]
primitives = { package = "polkadot-primitives", path = "../primitives" }
reed_solomon = { package = "reed-solomon-erasure", version = "4.0.2" }
<<<<<<< HEAD
parity-scale-codec = { version = "1.3.6", default-features = false, features = ["derive"] }
sp-core = { git = "https://github.com/paritytech/substrate", branch = "polkadot-v0.8.28" }
trie = { package = "sp-trie", git = "https://github.com/paritytech/substrate", branch = "polkadot-v0.8.28" }
=======
parity-scale-codec = { version = "2.0.0", default-features = false, features = ["derive"] }
sp-core = { git = "https://github.com/paritytech/substrate", branch = "polkadot-v0.8.29" }
trie = { package = "sp-trie", git = "https://github.com/paritytech/substrate", branch = "polkadot-v0.8.29" }
>>>>>>> 2494dec2
thiserror = "1.0.23"<|MERGE_RESOLUTION|>--- conflicted
+++ resolved
@@ -7,13 +7,7 @@
 [dependencies]
 primitives = { package = "polkadot-primitives", path = "../primitives" }
 reed_solomon = { package = "reed-solomon-erasure", version = "4.0.2" }
-<<<<<<< HEAD
-parity-scale-codec = { version = "1.3.6", default-features = false, features = ["derive"] }
-sp-core = { git = "https://github.com/paritytech/substrate", branch = "polkadot-v0.8.28" }
-trie = { package = "sp-trie", git = "https://github.com/paritytech/substrate", branch = "polkadot-v0.8.28" }
-=======
 parity-scale-codec = { version = "2.0.0", default-features = false, features = ["derive"] }
 sp-core = { git = "https://github.com/paritytech/substrate", branch = "polkadot-v0.8.29" }
 trie = { package = "sp-trie", git = "https://github.com/paritytech/substrate", branch = "polkadot-v0.8.29" }
->>>>>>> 2494dec2
 thiserror = "1.0.23"