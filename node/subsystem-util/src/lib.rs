--- conflicted
+++ resolved
@@ -610,12 +610,7 @@
 		});
 
 		self.spawner.spawn(Job::NAME, future.map(drop).boxed());
-<<<<<<< HEAD
-
 		self.outgoing_msgs.insert(from_job_rx);
-=======
-		self.outgoing_msgs.push(from_job_rx);
->>>>>>> c23625be
 
 		let handle = JobHandle {
 			_abort_handle: AbortOnDrop(abort_handle),
