[package]
name = "polkadot-node-core-runtime-api"
version = "0.1.0"
authors = ["Parity Technologies <admin@parity.io>"]
edition = "2018"

[dependencies]
futures = "0.3.12"
tracing = "0.1.22"
tracing-futures = "0.2.4"
memory-lru = "0.1.0"
parity-util-mem = { version = "0.9.0", default-features = false }

<<<<<<< HEAD
sp-api = { git = "https://github.com/paritytech/substrate", branch = "rococo-v1" }
sp-core = { git = "https://github.com/paritytech/substrate", branch = "rococo-v1" }
=======
sp-api = { git = "https://github.com/paritytech/substrate", branch = "master" }
sp-core = { git = "https://github.com/paritytech/substrate", branch = "master" }
sp-consensus-babe = { git = "https://github.com/paritytech/substrate", branch = "master" }
>>>>>>> 35ea1c4b

polkadot-primitives = { path = "../../../primitives" }
polkadot-subsystem = { package = "polkadot-node-subsystem", path = "../../subsystem" }
polkadot-node-subsystem-util = { path = "../../subsystem-util" }

[dev-dependencies]
sp-core = { git = "https://github.com/paritytech/substrate", branch = "rococo-v1" }
futures = { version = "0.3.12", features = ["thread-pool"] }
polkadot-node-subsystem-test-helpers = { path = "../../subsystem-test-helpers" }
polkadot-node-primitives = { path = "../../primitives" }<|MERGE_RESOLUTION|>--- conflicted
+++ resolved
@@ -11,14 +11,9 @@
 memory-lru = "0.1.0"
 parity-util-mem = { version = "0.9.0", default-features = false }
 
-<<<<<<< HEAD
 sp-api = { git = "https://github.com/paritytech/substrate", branch = "rococo-v1" }
 sp-core = { git = "https://github.com/paritytech/substrate", branch = "rococo-v1" }
-=======
-sp-api = { git = "https://github.com/paritytech/substrate", branch = "master" }
-sp-core = { git = "https://github.com/paritytech/substrate", branch = "master" }
-sp-consensus-babe = { git = "https://github.com/paritytech/substrate", branch = "master" }
->>>>>>> 35ea1c4b
+sp-consensus-babe = { git = "https://github.com/paritytech/substrate", branch = "rococo-v1" }
 
 polkadot-primitives = { path = "../../../primitives" }
 polkadot-subsystem = { package = "polkadot-node-subsystem", path = "../../subsystem" }
