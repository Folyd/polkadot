[package]
name = "polkadot-network-bridge"
version = "0.1.0"
authors = ["Parity Technologies <admin@parity.io>"]
edition = "2018"

[dependencies]
async-trait = "0.1.42"
futures = "0.3.12"
tracing = "0.1.22"
tracing-futures = "0.2.4"
polkadot-primitives = { path = "../../../primitives" }
<<<<<<< HEAD
parity-scale-codec = { version = "1.3.6", default-features = false, features = ["derive"] }
sc-authority-discovery = { git = "https://github.com/paritytech/substrate", branch = "rococo-v1" }
sc-network = { git = "https://github.com/paritytech/substrate", branch = "rococo-v1" }
=======
parity-scale-codec = { version = "2.0.0", default-features = false, features = ["derive"] }
sc-authority-discovery = { git = "https://github.com/paritytech/substrate", branch = "master" }
sc-network = { git = "https://github.com/paritytech/substrate", branch = "master" }
>>>>>>> 35ea1c4b
polkadot-subsystem = { package = "polkadot-node-subsystem", path = "../../subsystem" }
polkadot-node-network-protocol = { path = "../protocol" }
strum = "0.20.0"

[dev-dependencies]
assert_matches = "1.4.0"
parking_lot = "0.11.1"
polkadot-node-subsystem-test-helpers = { path = "../../subsystem-test-helpers" }
polkadot-node-subsystem-util = { path = "../../subsystem-util"}
sp-core = { git = "https://github.com/paritytech/substrate", branch = "rococo-v1" }
sp-keyring = { git = "https://github.com/paritytech/substrate", branch = "rococo-v1" }<|MERGE_RESOLUTION|>--- conflicted
+++ resolved
@@ -10,15 +10,9 @@
 tracing = "0.1.22"
 tracing-futures = "0.2.4"
 polkadot-primitives = { path = "../../../primitives" }
-<<<<<<< HEAD
-parity-scale-codec = { version = "1.3.6", default-features = false, features = ["derive"] }
+parity-scale-codec = { version = "2.0.0", default-features = false, features = ["derive"] }
 sc-authority-discovery = { git = "https://github.com/paritytech/substrate", branch = "rococo-v1" }
 sc-network = { git = "https://github.com/paritytech/substrate", branch = "rococo-v1" }
-=======
-parity-scale-codec = { version = "2.0.0", default-features = false, features = ["derive"] }
-sc-authority-discovery = { git = "https://github.com/paritytech/substrate", branch = "master" }
-sc-network = { git = "https://github.com/paritytech/substrate", branch = "master" }
->>>>>>> 35ea1c4b
 polkadot-subsystem = { package = "polkadot-node-subsystem", path = "../../subsystem" }
 polkadot-node-network-protocol = { path = "../protocol" }
 strum = "0.20.0"
