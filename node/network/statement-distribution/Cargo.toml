[package]
name = "polkadot-statement-distribution"
version = "0.1.0"
authors = ["Parity Technologies <admin@parity.io>"]
description = "Statement Distribution Subsystem"
edition = "2018"

[dependencies]
futures = "0.3.12"
tracing = "0.1.25"
polkadot-primitives = { path = "../../../primitives" }
<<<<<<< HEAD
sp-staking = { git = "https://github.com/paritytech/substrate", branch = "polkadot-v0.8.29", default-features = false }
=======
sp-staking = { git = "https://github.com/paritytech/substrate", branch = "polkadot-v0.8.30", default-features = false }
>>>>>>> 6d781dda
polkadot-subsystem = { package = "polkadot-node-subsystem", path = "../../subsystem" }
polkadot-node-primitives = { path = "../../primitives" }
polkadot-node-subsystem-util = { path = "../../subsystem-util" }
polkadot-node-network-protocol = { path = "../../network/protocol" }
arrayvec = "0.5.2"
indexmap = "1.6.1"

[dev-dependencies]
polkadot-node-subsystem-test-helpers = { path = "../../subsystem-test-helpers" }
assert_matches = "1.4.0"
<<<<<<< HEAD
sp-keyring = { git = "https://github.com/paritytech/substrate", branch = "polkadot-v0.8.29" }
sp-core = { git = "https://github.com/paritytech/substrate", branch = "polkadot-v0.8.29" }
sp-application-crypto = { git = "https://github.com/paritytech/substrate", branch = "polkadot-v0.8.29" }
sp-keystore = { git = "https://github.com/paritytech/substrate", branch = "polkadot-v0.8.29" }
sc-keystore = { git = "https://github.com/paritytech/substrate", branch = "polkadot-v0.8.29" }
=======
sp-keyring = { git = "https://github.com/paritytech/substrate", branch = "polkadot-v0.8.30" }
sp-core = { git = "https://github.com/paritytech/substrate", branch = "polkadot-v0.8.30" }
sp-application-crypto = { git = "https://github.com/paritytech/substrate", branch = "polkadot-v0.8.30" }
sp-keystore = { git = "https://github.com/paritytech/substrate", branch = "polkadot-v0.8.30" }
sc-keystore = { git = "https://github.com/paritytech/substrate", branch = "polkadot-v0.8.30" }
>>>>>>> 6d781dda
<|MERGE_RESOLUTION|>--- conflicted
+++ resolved
@@ -9,11 +9,7 @@
 futures = "0.3.12"
 tracing = "0.1.25"
 polkadot-primitives = { path = "../../../primitives" }
-<<<<<<< HEAD
-sp-staking = { git = "https://github.com/paritytech/substrate", branch = "polkadot-v0.8.29", default-features = false }
-=======
 sp-staking = { git = "https://github.com/paritytech/substrate", branch = "polkadot-v0.8.30", default-features = false }
->>>>>>> 6d781dda
 polkadot-subsystem = { package = "polkadot-node-subsystem", path = "../../subsystem" }
 polkadot-node-primitives = { path = "../../primitives" }
 polkadot-node-subsystem-util = { path = "../../subsystem-util" }
@@ -24,16 +20,8 @@
 [dev-dependencies]
 polkadot-node-subsystem-test-helpers = { path = "../../subsystem-test-helpers" }
 assert_matches = "1.4.0"
-<<<<<<< HEAD
-sp-keyring = { git = "https://github.com/paritytech/substrate", branch = "polkadot-v0.8.29" }
-sp-core = { git = "https://github.com/paritytech/substrate", branch = "polkadot-v0.8.29" }
-sp-application-crypto = { git = "https://github.com/paritytech/substrate", branch = "polkadot-v0.8.29" }
-sp-keystore = { git = "https://github.com/paritytech/substrate", branch = "polkadot-v0.8.29" }
-sc-keystore = { git = "https://github.com/paritytech/substrate", branch = "polkadot-v0.8.29" }
-=======
 sp-keyring = { git = "https://github.com/paritytech/substrate", branch = "polkadot-v0.8.30" }
 sp-core = { git = "https://github.com/paritytech/substrate", branch = "polkadot-v0.8.30" }
 sp-application-crypto = { git = "https://github.com/paritytech/substrate", branch = "polkadot-v0.8.30" }
 sp-keystore = { git = "https://github.com/paritytech/substrate", branch = "polkadot-v0.8.30" }
-sc-keystore = { git = "https://github.com/paritytech/substrate", branch = "polkadot-v0.8.30" }
->>>>>>> 6d781dda
+sc-keystore = { git = "https://github.com/paritytech/substrate", branch = "polkadot-v0.8.30" }