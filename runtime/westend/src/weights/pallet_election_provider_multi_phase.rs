--- conflicted
+++ resolved
@@ -43,10 +43,6 @@
 /// Weight functions for pallet_election_provider_multi_phase.
 pub struct WeightInfo<T>(PhantomData<T>);
 impl<T: frame_system::Config> pallet_election_provider_multi_phase::WeightInfo for WeightInfo<T> {
-<<<<<<< HEAD
-	fn on_initialize_open_unsigned_without_snapshot() -> Weight {
-		(21_039_000 as Weight)
-=======
 	fn on_initialize_nothing() -> Weight {
 		(20_363_000 as Weight)
 			.saturating_add(T::DbWeight::get().reads(7 as Weight))
@@ -63,32 +59,10 @@
 	}
 	fn on_initialize_open_unsigned_without_snapshot() -> Weight {
 		(17_265_000 as Weight)
->>>>>>> 71bd3e0d
 			.saturating_add(T::DbWeight::get().reads(1 as Weight))
 			.saturating_add(T::DbWeight::get().writes(1 as Weight))
 	}
 	fn elect_queued() -> Weight {
-<<<<<<< HEAD
-		(7_362_949_000 as Weight)
-			.saturating_add(T::DbWeight::get().reads(2 as Weight))
-			.saturating_add(T::DbWeight::get().writes(6 as Weight))
-	}
-	fn submit(c: u32, ) -> Weight {
-		(84_430_000 as Weight)
-			// Standard Error: 146_000
-			.saturating_add((2_758_000 as Weight).saturating_mul(c as Weight))
-			.saturating_add(T::DbWeight::get().reads(3 as Weight))
-			.saturating_add(T::DbWeight::get().writes(1 as Weight))
-	}
-	fn submit_unsigned(v: u32, _t: u32, a: u32, d: u32, ) -> Weight {
-		(0 as Weight)
-			// Standard Error: 21_000
-			.saturating_add((3_933_000 as Weight).saturating_mul(v as Weight))
-			// Standard Error: 21_000
-			.saturating_add((13_520_000 as Weight).saturating_mul(a as Weight))
-			// Standard Error: 107_000
-			.saturating_add((2_880_000 as Weight).saturating_mul(d as Weight))
-=======
 		(7_631_563_000 as Weight)
 			.saturating_add(T::DbWeight::get().reads(2 as Weight))
 			.saturating_add(T::DbWeight::get().writes(6 as Weight))
@@ -101,22 +75,12 @@
 			.saturating_add((13_165_000 as Weight).saturating_mul(a as Weight))
 			// Standard Error: 104_000
 			.saturating_add((3_000_000 as Weight).saturating_mul(d as Weight))
->>>>>>> 71bd3e0d
 			.saturating_add(T::DbWeight::get().reads(6 as Weight))
 			.saturating_add(T::DbWeight::get().writes(1 as Weight))
 	}
 	fn feasibility_check(v: u32, t: u32, a: u32, d: u32, ) -> Weight {
 		(0 as Weight)
 			// Standard Error: 10_000
-<<<<<<< HEAD
-			.saturating_add((4_069_000 as Weight).saturating_mul(v as Weight))
-			// Standard Error: 36_000
-			.saturating_add((503_000 as Weight).saturating_mul(t as Weight))
-			// Standard Error: 10_000
-			.saturating_add((10_000_000 as Weight).saturating_mul(a as Weight))
-			// Standard Error: 54_000
-			.saturating_add((3_734_000 as Weight).saturating_mul(d as Weight))
-=======
 			.saturating_add((4_410_000 as Weight).saturating_mul(v as Weight))
 			// Standard Error: 36_000
 			.saturating_add((510_000 as Weight).saturating_mul(t as Weight))
@@ -124,22 +88,7 @@
 			.saturating_add((9_685_000 as Weight).saturating_mul(a as Weight))
 			// Standard Error: 54_000
 			.saturating_add((3_700_000 as Weight).saturating_mul(d as Weight))
->>>>>>> 71bd3e0d
 			.saturating_add(T::DbWeight::get().reads(3 as Weight))
-	}
-	fn on_initialize_nothing() -> Weight {
-		(24_128_000 as Weight)
-			.saturating_add(T::DbWeight::get().reads(7 as Weight))
-	}
-	fn on_initialize_open_signed() -> Weight {
-		(80_951_000 as Weight)
-			.saturating_add(T::DbWeight::get().reads(7 as Weight))
-			.saturating_add(T::DbWeight::get().writes(4 as Weight))
-	}
-	fn on_initialize_open_unsigned_with_snapshot() -> Weight {
-		(79_888_000 as Weight)
-			.saturating_add(T::DbWeight::get().reads(7 as Weight))
-			.saturating_add(T::DbWeight::get().writes(4 as Weight))
 	}
 	fn finalize_signed_phase_accept_solution() -> Weight {
 		(47_783_000 as Weight)
@@ -151,4 +100,8 @@
 			.saturating_add(T::DbWeight::get().reads(1 as Weight))
 			.saturating_add(T::DbWeight::get().writes(1 as Weight))
 	}
+	fn submit(_: u32) -> Weight {
+		// need a real benchmark to get a value here
+		0
+	}
 }